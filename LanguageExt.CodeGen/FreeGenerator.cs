--- conflicted
+++ resolved
@@ -150,16 +150,6 @@
                     var ok = caseRes.All(x => x.Success);
                     var cases = caseRes.Select(c => c.Type);
 
-<<<<<<< HEAD
-                    var staticCtorClass = MakeStaticClass(
-                        applyTo.Identifier, 
-                        caseMethods,
-                        applyTo.TypeParameterList, 
-                        applyTo.ConstraintClauses,
-                        firstPure,
-                        mapIsStatic,
-                        CodeGenUtil.VisibilityModifier(applyTo.Modifiers));
-=======
                     var staticCtorClass = MakeStaticClass
                     (
                         applyToIdentifier: applyTo.Identifier,
@@ -171,7 +161,6 @@
                         failType: failType,
                         mapIsStatic: mapIsStatic
                     );
->>>>>>> 4c70bdca
 
                     return Task.FromResult(ok
                         ? List<MemberDeclarationSyntax>().AddRange(cases).Add(staticCtorClass)
@@ -450,16 +439,6 @@
             TypeParameterListSyntax applyToTypeParams,
             SyntaxList<TypeParameterConstraintClauseSyntax> applyToConstraints,
             MethodDeclarationSyntax pure,
-<<<<<<< HEAD
-            bool mapIsStatic,
-            SyntaxToken visibilityModifier
-            )
-        {
-            var name = applyToIdentifier;
-            var @class = ClassDeclaration(name)
-                            .WithModifiers(
-                                TokenList(new[] { visibilityModifier, Token(SyntaxKind.StaticKeyword), Token(SyntaxKind.PartialKeyword) }));
-=======
             MethodDeclarationSyntax fail,
             TypeSyntax failType,
             bool mapIsStatic
@@ -472,7 +451,6 @@
                         Token(SyntaxKind.PublicKeyword),
                         Token(SyntaxKind.StaticKeyword),
                         Token(SyntaxKind.PartialKeyword)));
->>>>>>> 4c70bdca
 
             var returnType = ParseTypeName($"{applyToIdentifier}{applyToTypeParams}");
 
@@ -1781,17 +1759,9 @@
 
                 var @case = MethodDeclaration(returnType, method.Identifier)
                     .WithModifiers(
-<<<<<<< HEAD
-                        TokenList(
-                            new[]{
-                                Token(SyntaxKind.PublicKeyword),
-                                Token(SyntaxKind.StaticKeyword)}))
-                    .WithParameterList(method.ParameterList)
-=======
                         TokenList(Token(SyntaxKind.PublicKeyword), Token(SyntaxKind.StaticKeyword)))
                     .WithParameterList(
                         method.ParameterList)
->>>>>>> 4c70bdca
                     .WithConstraintClauses(applyToConstraints)
                     .WithExpressionBody(
                         ArrowExpressionClause(
@@ -1811,15 +1781,6 @@
             }
             else
             {
-<<<<<<< HEAD
-                // var typeParams = CodeGenUtil.FindUsedGenerics(applyToTypeParams, method.ParameterList);
-                // var typeParamList = typeParams.Length == 0 ? null : TypeParameterList(SeparatedList(typeParams));
-                
-                var nextType = ((GenericNameSyntax)((QualifiedNameSyntax)method.ParameterList.Parameters.Last().Type).Right)
-                                    .TypeArgumentList
-                                    .Arguments
-                                    .First();
-=======
                 var skip = fail != null ? 1 : 0;
 
                 var nextType = ((GenericNameSyntax)((QualifiedNameSyntax)method.ParameterList.Parameters
@@ -1831,7 +1792,6 @@
                     .TypeArgumentList
                     .Arguments
                     .First();
->>>>>>> 4c70bdca
 
                 var thisType = ParseTypeName($"{method.Identifier.Text}<{nextType}>");
                 returnType = ParseTypeName($"{applyToIdentifier}<{nextType}>");
@@ -1889,17 +1849,8 @@
                                         SeparatedList<ArgumentSyntax>(args)))))
                     .WithSemicolonToken(
                         Token(SyntaxKind.SemicolonToken));
-<<<<<<< HEAD
-                
-                // if(typeParamList != null)
-                // {
-                //     @case = @case.WithTypeParameterList(typeParamList);
-                // }
-                return @case;                
-=======
 
                 return @case;
->>>>>>> 4c70bdca
             }
         }
     }
