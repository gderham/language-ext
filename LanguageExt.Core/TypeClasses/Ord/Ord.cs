﻿using System;
using System.Collections.Generic;
using LanguageExt.Attributes;
using System.Diagnostics.Contracts;

namespace LanguageExt.TypeClasses
{
    [Typeclass("Ord*")]
<<<<<<< HEAD
    public interface Ord<A> : 
        Eq<A>, 
        OrdAsync<A>, 
        Typeclass,
        System.Collections.Generic.IComparer<A>
=======
    public interface Ord<A> : Eq<A>
>>>>>>> 582bff94
    {
        int Compare(A x, A y);
    }
    
    public static class OrdExt
    {
        class OrdComparer<A> : IComparer<A>
        {
            readonly Ord<A> ord;

            public OrdComparer(Ord<A> ord) =>
                this.ord = ord;

            public int Compare(A x, A y) =>
                ord.Compare(x, y);
        }

        public static IComparer<A> ToComparable<A>(this Ord<A> self) =>
            new OrdComparer<A>(self);
    }
}<|MERGE_RESOLUTION|>--- conflicted
+++ resolved
@@ -1,24 +1,27 @@
-﻿using System;
-using System.Collections.Generic;
-using LanguageExt.Attributes;
+﻿using LanguageExt.Attributes;
 using System.Diagnostics.Contracts;
 
 namespace LanguageExt.TypeClasses
 {
     [Typeclass("Ord*")]
-<<<<<<< HEAD
-    public interface Ord<A> : 
-        Eq<A>, 
-        OrdAsync<A>, 
-        Typeclass,
-        System.Collections.Generic.IComparer<A>
-=======
-    public interface Ord<A> : Eq<A>
->>>>>>> 582bff94
+    public interface Ord<A> : Eq<A>, OrdAsync<A>, Typeclass 
     {
+        /// <summary>
+        /// Compare two values
+        /// </summary>
+        /// <param name="x">Left hand side of the compare operation</param>
+        /// <param name="y">Right hand side of the compare operation</param>
+        /// <returns>
+        /// if x greater than y : 1
+        /// 
+        /// if x less than y    : -1
+        /// 
+        /// if x equals y       : 0
+        /// </returns>
+        [Pure]
         int Compare(A x, A y);
     }
-    
+        
     public static class OrdExt
     {
         class OrdComparer<A> : IComparer<A>
